<?xml version="1.0" encoding="UTF-8"?>
<project xmlns="http://maven.apache.org/POM/4.0.0" xmlns:xsi="http://www.w3.org/2001/XMLSchema-instance" xsi:schemaLocation="http://maven.apache.org/POM/4.0.0 http://maven.apache.org/xsd/maven-4.0.0.xsd">
    <modelVersion>4.0.0</modelVersion>

    <groupId>org.qubership</groupId>
    <artifactId>qip-runtime-catalog</artifactId>
    <version>${revision}</version>

    <parent>
        <groupId>org.springframework.boot</groupId>
        <artifactId>spring-boot-starter-parent</artifactId>
        <version>3.4.1</version>
    </parent>

    <properties>
        <project.build.sourceEncoding>UTF-8</project.build.sourceEncoding>
        <project.reporting.outputEncoding>UTF-8</project.reporting.outputEncoding>

<<<<<<< HEAD
        <revision>2025.1.0.0</revision>
        <catalog-library.revision>2025.1-1.0.16</catalog-library.revision>
=======
        <revision>0.1.1</revision>
        <catalog-library.revision>0.1.1</catalog-library.revision>
>>>>>>> 51a6a2c8

        <!-- BOMs -->

        <jackson-bom.version>2.17.0</jackson-bom.version>

        <!-- 3rd party dependencies -->

        <spring-cloud.version>2024.0.0</spring-cloud.version>
        <springdoc.version>2.6.0</springdoc.version>
        <lombok.version>1.18.30</lombok.version>
        <lombok-mapstruct-binding.version>0.2.0</lombok-mapstruct-binding.version>
        <postgres-driver.version>42.7.2</postgres-driver.version>
        <mapstruct.version>1.5.5.Final</mapstruct.version>
        <commons-lang3.version>3.14.0</commons-lang3.version>
        <commons-text.version>1.11.0</commons-text.version>
        <json.version>20231013</json.version>
        <logback-gelf.version>5.0.1</logback-gelf.version>
        <handlebars.version>4.3.1</handlebars.version>
        <kubernetes-client-java.version>19.0.2</kubernetes-client-java.version>
        <atlasmap.version>2.5.2</atlasmap.version>
        <antlr4.version>4.13.1</antlr4.version>
        <google-guava.version>32.1.3-jre</google-guava.version>
        <mockito-inline.version>5.2.0</mockito-inline.version>
        <wire.version>4.9.3</wire.version>
        <okio.version>3.6.0</okio.version>
        <dhatim.fastexcel.version>0.16.4</dhatim.fastexcel.version>

        <!-- Plugins -->

        <jacoco-plugin.version>0.8.11</jacoco-plugin.version>
        <flatten-maven-plugin.version>1.5.0</flatten-maven-plugin.version>
        <values-schema-json-plugin.version>1.1.1</values-schema-json-plugin.version>
    </properties>

    <dependencyManagement>
        <dependencies>

            <!-- BOMs -->
            <dependency>
                <groupId>org.springframework.cloud</groupId>
                <artifactId>spring-cloud-dependencies</artifactId>
                <version>${spring-cloud.version}</version>
                <type>pom</type>
                <scope>import</scope>
            </dependency>

            <dependency>
                <groupId>com.fasterxml.jackson</groupId>
                <artifactId>jackson-bom</artifactId>
                <version>${jackson-bom.version}</version>
                <type>pom</type>
                <scope>import</scope>
            </dependency>

            <!-- Dependencies -->

            <dependency>
                <groupId>org.springdoc</groupId>
                <artifactId>springdoc-openapi-starter-webmvc-ui</artifactId>
                <version>${springdoc.version}</version>
            </dependency>

            <!-- QIP -->

            <dependency>
                <groupId>org.qubership</groupId>
                <artifactId>qip-catalog-library</artifactId>
                <version>${catalog-library.revision}</version>
            </dependency>

            <!-- PG-->

            <dependency>
                <groupId>org.postgresql</groupId>
                <artifactId>postgresql</artifactId>
                <version>${postgres-driver.version}</version>
            </dependency>

            <!-- Utility dependencies -->

            <dependency>
                <groupId>org.projectlombok</groupId>
                <artifactId>lombok</artifactId>
                <version>${lombok.version}</version>
            </dependency>
            <dependency>
                <groupId>org.apache.commons</groupId>
                <artifactId>commons-lang3</artifactId>
                <version>${commons-lang3.version}</version>
            </dependency>
            <dependency>
                <groupId>org.apache.commons</groupId>
                <artifactId>commons-text</artifactId>
                <version>${commons-text.version}</version>
            </dependency>

            <dependency>
                <groupId>de.siegmar</groupId>
                <artifactId>logback-gelf</artifactId>
                <version>${logback-gelf.version}</version>
            </dependency>

            <!-- Camel dependencies -->
            <dependency>
                <groupId>io.atlasmap</groupId>
                <artifactId>atlas-core</artifactId>
                <version>${atlasmap.version}</version>
            </dependency>

            <dependency>
                <groupId>io.atlasmap</groupId>
                <artifactId>atlas-json-model</artifactId>
                <version>${atlasmap.version}</version>
            </dependency>

            <dependency>
                <groupId>io.atlasmap</groupId>
                <artifactId>atlas-json-module</artifactId>
                <version>${atlasmap.version}</version>
            </dependency>

            <dependency>
                <groupId>io.atlasmap</groupId>
                <artifactId>atlas-xml-model</artifactId>
                <version>${atlasmap.version}</version>
            </dependency>

            <dependency>
                <groupId>io.atlasmap</groupId>
                <artifactId>atlas-xml-module</artifactId>
                <version>${atlasmap.version}</version>
            </dependency>

            <dependency>
                <groupId>com.github.jknack</groupId>
                <artifactId>handlebars</artifactId>
                <version>${handlebars.version}</version>
            </dependency>

            <!-- Converter dependencies -->
            <dependency>
                <groupId>org.json</groupId>
                <artifactId>json</artifactId>
                <version>${json.version}</version>
            </dependency>

            <!-- Test dependencies -->

            <dependency>
                <groupId>org.mockito</groupId>
                <artifactId>mockito-core</artifactId>
                <version>${mockito-inline.version}</version>
                <scope>test</scope>
            </dependency>
            <dependency>
                <groupId>org.mockito</groupId>
                <artifactId>mockito-inline</artifactId>
                <version>${mockito-inline.version}</version>
                <scope>test</scope>
            </dependency>

            <!-- ... -->

            <dependency>
                <groupId>io.kubernetes</groupId>
                <artifactId>client-java-api-fluent</artifactId>
                <version>${kubernetes-client-java.version}</version>
            </dependency>

            <dependency>
                <groupId>io.kubernetes</groupId>
                <artifactId>client-java</artifactId>
                <version>${kubernetes-client-java.version}</version>
            </dependency>

            <dependency>
                <groupId>io.micrometer</groupId>
                <artifactId>micrometer-registry-prometheus</artifactId>
                <version>${micrometer.version}</version>
            </dependency>

            <!-- TODO Vulnerable version is used -->
            <dependency>
                <groupId>com.google.guava</groupId>
                <artifactId>guava</artifactId>
                <version>${google-guava.version}</version>
            </dependency>

            <dependency>
                <groupId>com.squareup.okio</groupId>
                <artifactId>okio-jvm</artifactId>
                <version>${okio.version}</version>
            </dependency>
            <dependency>
                <groupId>com.squareup.okio</groupId>
                <artifactId>okio-fakefilesystem-jvm</artifactId>
                <version>${okio.version}</version>
            </dependency>
            <dependency>
                <groupId>org.dhatim</groupId>
                <artifactId>fastexcel</artifactId>
                <version>${dhatim.fastexcel.version}</version>
            </dependency>
        </dependencies>
    </dependencyManagement>

    <distributionManagement>
        <repository>
            <id>central</id>
            <name>Central Maven Repository</name>
        </repository>
    </distributionManagement>

    <dependencies>
        <dependency>
            <groupId>org.qubership</groupId>
            <artifactId>qip-catalog-library</artifactId>
        </dependency>

        <dependency>
            <groupId>org.flywaydb</groupId>
            <artifactId>flyway-database-postgresql</artifactId>
        </dependency>

        <!-- Spring dependencies -->
        <dependency>
            <groupId>org.springframework.cloud</groupId>
            <artifactId>spring-cloud-starter-consul-config</artifactId>
        </dependency>
        <dependency>
            <groupId>org.springframework.boot</groupId>
            <artifactId>spring-boot-starter-actuator</artifactId>
        </dependency>
        <dependency>
            <groupId>org.springframework.boot</groupId>
            <artifactId>spring-boot-actuator-autoconfigure</artifactId>
        </dependency>
        <dependency>
            <groupId>org.springframework.boot</groupId>
            <artifactId>spring-boot-starter-web</artifactId>
        </dependency>
        <dependency>
            <groupId>org.springframework.boot</groupId>
            <artifactId>spring-boot-starter-test</artifactId>
        </dependency>
        <dependency>
            <groupId>org.springdoc</groupId>
            <artifactId>springdoc-openapi-starter-webmvc-ui</artifactId>
        </dependency>
        <dependency>
            <groupId>org.springframework.retry</groupId>
            <artifactId>spring-retry</artifactId>
        </dependency>
        <dependency>
            <groupId>org.springframework.boot</groupId>
            <artifactId>spring-boot-starter-validation</artifactId>
        </dependency>

        <!-- Hibernate and Jdbc additional dependencies -->
        <dependency>
            <groupId>org.postgresql</groupId>
            <artifactId>postgresql</artifactId>
        </dependency>

        <!-- Utility dependencies -->
        <dependency>
            <groupId>org.apache.commons</groupId>
            <artifactId>commons-lang3</artifactId>
        </dependency>
        <dependency>
            <groupId>org.apache.commons</groupId>
            <artifactId>commons-text</artifactId>
        </dependency>
        <dependency>
            <groupId>de.siegmar</groupId>
            <artifactId>logback-gelf</artifactId>
        </dependency>

        <!-- Camel dependencies -->
        <dependency>
            <groupId>io.atlasmap</groupId>
            <artifactId>atlas-core</artifactId>
        </dependency>

        <dependency>
            <groupId>io.atlasmap</groupId>
            <artifactId>atlas-json-model</artifactId>
        </dependency>

        <dependency>
            <groupId>io.atlasmap</groupId>
            <artifactId>atlas-json-module</artifactId>
        </dependency>

        <dependency>
            <groupId>io.atlasmap</groupId>
            <artifactId>atlas-xml-model</artifactId>
        </dependency>

        <dependency>
            <groupId>io.atlasmap</groupId>
            <artifactId>atlas-xml-module</artifactId>
        </dependency>

        <dependency>
            <groupId>com.github.jknack</groupId>
            <artifactId>handlebars</artifactId>
        </dependency>

        <!-- Converter dependencies -->
        <dependency>
            <groupId>org.json</groupId>
            <artifactId>json</artifactId>
        </dependency>

        <!-- Test dependencies -->
        <dependency>
            <groupId>org.junit.jupiter</groupId>
            <artifactId>junit-jupiter-engine</artifactId>
        </dependency>

        <dependency>
            <groupId>org.xmlunit</groupId>
            <artifactId>xmlunit-core</artifactId>
        </dependency>

        <dependency>
            <groupId>org.xmlunit</groupId>
            <artifactId>xmlunit-matchers</artifactId>
        </dependency>

        <dependency>
            <groupId>org.mockito</groupId>
            <artifactId>mockito-core</artifactId>
        </dependency>
        <dependency>
            <groupId>org.mockito</groupId>
            <artifactId>mockito-inline</artifactId>
        </dependency>

        <dependency>
            <groupId>io.kubernetes</groupId>
            <artifactId>client-java-api-fluent</artifactId>
        </dependency>

        <dependency>
            <groupId>io.kubernetes</groupId>
            <artifactId>client-java</artifactId>
        </dependency>

        <dependency>
            <groupId>io.micrometer</groupId>
            <artifactId>micrometer-registry-prometheus</artifactId>
        </dependency>

        <dependency>
            <groupId>com.fasterxml.jackson.datatype</groupId>
            <artifactId>jackson-datatype-jsr310</artifactId>
        </dependency>

        <dependency>
            <groupId>com.squareup.okio</groupId>
            <artifactId>okio-jvm</artifactId>
        </dependency>
        <dependency>
            <groupId>com.squareup.okio</groupId>
            <artifactId>okio-fakefilesystem-jvm</artifactId>
        </dependency>
        <!-- Fastexcel writer dependency-->
        <dependency>
            <groupId>org.dhatim</groupId>
            <artifactId>fastexcel</artifactId>
        </dependency>

        <!-- Tracing -->

        <dependency>
            <groupId>io.opentelemetry</groupId>
            <artifactId>opentelemetry-api</artifactId>
        </dependency>
        <dependency>
            <groupId>io.opentelemetry</groupId>
            <artifactId>opentelemetry-extension-trace-propagators</artifactId>
        </dependency>
        <dependency>
            <groupId>io.micrometer</groupId>
            <artifactId>micrometer-tracing-bridge-otel</artifactId>
        </dependency>
        <dependency>
            <groupId>io.opentelemetry</groupId>
            <artifactId>opentelemetry-exporter-otlp</artifactId>
        </dependency>
    </dependencies>

    <build>
        <plugins>
            <plugin>
                <groupId>org.codehaus.mojo</groupId>
                <artifactId>flatten-maven-plugin</artifactId>
                <version>${flatten-maven-plugin.version}</version>
                <configuration>
                    <updatePomFile>true</updatePomFile>
                    <flattenMode>resolveCiFriendliesOnly</flattenMode>
                </configuration>
                <executions>
                    <execution>
                        <id>flatten</id>
                        <phase>process-resources</phase>
                        <goals>
                            <goal>flatten</goal>
                        </goals>
                    </execution>
                    <execution>
                        <id>flatten.clean</id>
                        <phase>clean</phase>
                        <goals>
                            <goal>clean</goal>
                        </goals>
                    </execution>
                </executions>
            </plugin>
            <plugin>
                <groupId>org.jacoco</groupId>
                <artifactId>jacoco-maven-plugin</artifactId>
                <version>${jacoco-plugin.version}</version>
                <configuration>
                    <outputDirectory>target/jacoco-ut</outputDirectory>
                </configuration>
                <executions>
                    <execution>
                        <id>prepare-agent</id>
                        <goals>
                            <goal>prepare-agent</goal>
                        </goals>
                        <configuration>
                            <append>true</append>
                        </configuration>
                    </execution>
                    <execution>
                        <id>report</id>
                        <goals>
                            <goal>report</goal>
                        </goals>
                    </execution>
                </executions>
            </plugin>
            <plugin>
                <groupId>org.antlr</groupId>
                <artifactId>antlr4-maven-plugin</artifactId>
                <version>${antlr4.version}</version>
                <configuration>
                    <visitor>true</visitor>
                </configuration>
                <executions>
                    <execution>
                        <id>antlr</id>
                        <goals>
                            <goal>antlr4</goal>
                        </goals>
                    </execution>
                </executions>
            </plugin>

            <plugin>
                <groupId>org.springframework.boot</groupId>
                <artifactId>spring-boot-maven-plugin</artifactId>
                <configuration>
                    <mainClass>org.qubership.integration.platform.runtime.catalog.RuntimeCatalogApplicationRunner</mainClass>
                    <skip>false</skip>
                    <profiles>
                        <profile>development</profile>
                    </profiles>
                    <jvmArguments>-Xdebug -Xrunjdwp:transport=dt_socket,server=y,suspend=n,address=18085</jvmArguments>
                </configuration>
                <executions>
                    <execution>
                        <goals>
                            <goal>build-info</goal>
                        </goals>
                    </execution>
                    <execution>
                        <id>repackage</id>
                        <configuration>
                            <classifier>exec</classifier>
                        </configuration>
                    </execution>
                </executions>
            </plugin>

            <plugin>
                <groupId>org.apache.maven.plugins</groupId>
                <artifactId>maven-dependency-plugin</artifactId>
                <executions>
                    <execution>
                        <phase>prepare-package</phase>
                        <goals>
                            <goal>list</goal>
                        </goals>
                        <configuration>
                            <outputFile>${project.build.directory}/classes/maven-dependency-list.txt</outputFile>
                            <includeScope>runtime</includeScope>
                            <sort>true</sort>
                        </configuration>
                    </execution>
                </executions>
            </plugin>

            <plugin>
                <groupId>org.apache.maven.plugins</groupId>
                <artifactId>maven-compiler-plugin</artifactId>
                <configuration>
                    <source>21</source>
                    <target>21</target>
                    <annotationProcessorPaths>
                        <path>
                            <groupId>org.projectlombok</groupId>
                            <artifactId>lombok</artifactId>
                            <version>${lombok.version}</version>
                        </path>
                        <path>
                            <groupId>org.projectlombok</groupId>
                            <artifactId>lombok-mapstruct-binding</artifactId>
                            <version>${lombok-mapstruct-binding.version}</version>
                        </path>
                        <path>
                            <groupId>org.mapstruct</groupId>
                            <artifactId>mapstruct-processor</artifactId>
                            <version>${mapstruct.version}</version>
                        </path>
                    </annotationProcessorPaths>
                </configuration>
            </plugin>

            <plugin>
                <groupId>org.apache.maven.plugins</groupId>
                <artifactId>maven-surefire-plugin</artifactId>
            </plugin>

            <plugin>
                <groupId>org.sonatype.central</groupId>
                <artifactId>central-publishing-maven-plugin</artifactId>
                <version>0.6.0</version>
                <extensions>true</extensions>
                <configuration>
                    <publishingServerId>central</publishingServerId>
                    <autoPublish>true</autoPublish>
                    <waitUntil>published</waitUntil>
                </configuration>
            </plugin>
            <plugin>
                <groupId>org.apache.maven.plugins</groupId>
                <artifactId>maven-gpg-plugin</artifactId>
                <version>3.2.7</version>
                <executions>
                    <execution>
                        <id>sign-artifacts</id>
                        <phase>verify</phase>
                        <goals>
                            <goal>sign</goal>
                        </goals>
                    </execution>
                </executions>
                <configuration>
                    <!-- Prevent gpg from using pinentry programs -->
                    <gpgArguments>
                        <arg>--pinentry-mode</arg>
                        <arg>loopback</arg>
                    </gpgArguments>
                </configuration>
            </plugin>

            <plugin>
                <groupId>org.apache.maven.plugins</groupId>
                <artifactId>maven-source-plugin</artifactId>
                <version>3.3.0</version>
                <executions>
                    <execution>
                        <id>attach-sources</id>
                        <goals>
                            <goal>jar-no-fork</goal>
                        </goals>
                    </execution>
                </executions>
            </plugin>

            <!-- https://mvnrepository.com/artifact/org.apache.maven.plugins/maven-javadoc-plugin -->
            <plugin>
                <groupId>org.apache.maven.plugins</groupId>
                <artifactId>maven-javadoc-plugin</artifactId>
                <version>3.7.0</version>
                <configuration>
                    <failOnError>false</failOnError>
                    <doclint>none</doclint>
                </configuration>
                <executions>
                    <execution>
                        <id>attach-javadocs</id>
                        <goals>
                            <goal>jar</goal>
                        </goals>
                    </execution>
                </executions>
            </plugin>
        </plugins>

        <testResources>
            <testResource>
                <directory>${pom.basedir}/src/test/resources</directory>
            </testResource>
            <testResource>
                <directory>${pom.basedir}/src/main/resources</directory>
            </testResource>
        </testResources>
    </build>

</project><|MERGE_RESOLUTION|>--- conflicted
+++ resolved
@@ -16,13 +16,8 @@
         <project.build.sourceEncoding>UTF-8</project.build.sourceEncoding>
         <project.reporting.outputEncoding>UTF-8</project.reporting.outputEncoding>
 
-<<<<<<< HEAD
-        <revision>2025.1.0.0</revision>
-        <catalog-library.revision>2025.1-1.0.16</catalog-library.revision>
-=======
         <revision>0.1.1</revision>
         <catalog-library.revision>0.1.1</catalog-library.revision>
->>>>>>> 51a6a2c8
 
         <!-- BOMs -->
 
